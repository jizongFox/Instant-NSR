--- conflicted
+++ resolved
@@ -1,13 +1,10 @@
 # Instant-NSR (Pytorch)
 
 A Pytorch implementation of __Instant-NSR__, fast surface reconstructor as described in [__Human Performance Modeling and Rendering via Neural Animated Mesh__](https://arxiv.org/pdf/2209.08468.pdf).
-<<<<<<< HEAD
 
 > __Human Performance Modeling and Rendering via Neural Animated Mesh__  
 > _ACM Transactions on Graphics (__SIGGRAPH Asia 2022__)_  
 > __[Project page](https://zhaofuq.github.io/NeuralAM/)&nbsp;/ [Paper](https://arxiv.org/pdf/2209.08468.pdf)&nbsp;/ [Video](https://www.youtube.com/watch?v=k6cmr8HVHrQ)__
-=======
->>>>>>> 47f177a2
 
 <img src="assets/pipeline.jpg" height="260"/> 
 Based on dense multi-view input, our approach enables efficient and high-quality reconstruction, compression, and rendering of human performances. It supports 4D photo-real content playback for various immersive experiences of human performances in virtual and augmented reality.
